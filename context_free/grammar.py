"""This module provides a context-free grammar implementation.

Grammars should follow the dotcfg specification found in cfgs/grammar.cfg. Furthermore,
terminals should be non-upper case unicode characters, and variables should be either:
    - upper case unicode characters, as in "A" and "Æ"; or
    - length > 1 unicode strings inside square brackets, as in "❬variable❭".
      Note that "❭" may not be present in 'variable'. The brackets are "\u276c" and "\u276d".

The restrictions to these are:
    - escape chars

Notes
-----
    Python's str.isupper is assumed to consider all unicode's cased characters.

        The list can be found here: https://www.compart.com/en/unicode/category

    As for data structures,

        1. Tuples are used to represent frozen lists, as lists can't be set elements.
           Be aware, though, that (x) is not a tuple, but (x,) is.
        2. OrderedSet is used to preserve the order that the productions originally appeared
           on.
        3. The default dict implementation already preserver order.
"""
import os

from oset.ordered_set import OrderedSet


CFGS_DIR = os.path.join(os.path.dirname(__file__), '../cfgs')


class ContextFreeGrammar():
    def __init__(self, filename: str):
        """

        Pre-conditions
        --------------
            1. filename names a .cfg file inside cfgs/
            2. The file is a valid grammar according to our context-free grammar specification;
               c.f., grammar.cfg
            3. The file contains no white spaces inside syntactical forms # FIXME: wouldn't the grammar capture this already?
            4. Assumes the grammar has no vars without productions

        Post-conditions
        ---------------
            1. rules is properly tokenized using the three categories: terminal,
            uppercase-variable, and brackets-variable.
            2. variables is an OrderedSet with len > 0, where each entry is valid var
            3. terminals is an OrderedSet, where each entry is a valid term
            4. rules is a dict where each variable has an OrderedSet entry
            5. start is in variables

        Notes
        -----
            The first grammar that is read, grammar.cfg, is assumed to be valid; to confirm this, you may run the unit tests.
        """

        filepath = os.path.join(CFGS_DIR, filename)
        assert filepath[-4:] == '.cfg', "Invalid extension"

        self.variables = OrderedSet()
        self.terminals = OrderedSet()
        self.rules = dict()
        self.start = None

        with open(filepath, 'r') as f:
            # FIXME: Syntax Analysis
            lines = f.read().split("\n")

            for line in lines:
                if line == lines[-1]:
                    assert len(line) == 0
                    continue

                items = line.split()
                var = items[0]
                self.rules[var] = OrderedSet()
                self.variables.add(var)

                # First iteration
                if self.start is None:
                    self.start = var

                k = 2
                while k < len(items):
                    raw = items[k]

                    # NOTE: is not a method since the pre-conds are not worth testing
                    # Tokenize rule
                    tokenized = []
                    i = 0
                    while i < len(raw):
                        c = raw[i]

                        if c == '❬': # brackets-variable
                            j = i + 1
                            while raw[j] != '❭':
                                j += 1

                            assert len(raw[i:j+1]) > 3
                            tokenized.append(raw[i:j+1])
                            # self.variables.add(raw[i:j+1])
                            i = j + 1
                        else: # uppercase-cariable or terminal
                            tokenized.append(c)
                            if c.isupper():
                                pass
                                # self.variables.add(c)
                            else:
                                self.terminals.add(c)
                            i += 1
                    self.rules[var].add(tuple(tokenized))
                    k += 2

        # Assert post-conditions: 2-5; see test_constructor for 1.
        assert type(self.variables) == OrderedSet and len(self.variables) > 0 \
            and all([(v.isupper() and len(v) == 1) or (v[0] == '❬' and v[-1] == '❭' and len(v) > 2) for v in self.variables])
        assert type(self.terminals) == OrderedSet and all([type(t) == str and not (t.isupper()) for t in self.terminals])
        assert type(self.rules) == dict and self.rules.keys() == self.variables and all([type(val) == OrderedSet for val in self.rules.values()])
        assert self.start in self.variables

    def __str__(self) -> str:
        string = ""

        first = True
        for rule in self.rules[self.start]:
            if first:
                string += "{} -> {} ".format(self.start, "".join(rule))
                first = False
            else:
                string += "| {} ".format("".join(rule))
        string = string[:-1] + "\n"

        for var in self.variables:
            if var == self.start:
                continue
            first = True
            for rule in self.rules[var]:
                if first:
                    string += "{} -> {} ".format(var, "".join(rule))
                    first = False
                else:
                    string += "| {} ".format("".join(rule))
            string = string[:-1] + "\n"
        return string

<<<<<<< HEAD
    def save_to_file(self, filename: str):
        filepath = os.path.join(CFGS_DIR, filename)
        with open(filepath, 'w') as f:
            f.write(str(self))
=======

    def remove_left_recursion(self):

        for i in range(len(self.variables)):
            direct = False
            for j in range(i):
                to_remove = set()
                for production in self.rules[self.variables[i]]:
                    print("i:{}   j:{}   prod:{}".format(self.variables[i],self.variables[j],production))
                    if self.variables[j] == production[0]:
                        alpha = production[1:]
                        to_remove.add(production)
                        for beta in self.rules[self.variables[j]]:
                            self.rules[self.variables[i]].add(beta + alpha)
                            if self.variables[i] == beta[0]:
                                direct = True
                        print("alpha:{}".format(alpha))

                for rem in to_remove: #cuidar para nao remover todos!!!!!!!!!!1
                    print("rem:: {}".format(rem))
                    self.rules[self.variables[i]].discard(rem)
            if direct:
                new_var = "❬{}´❭".format(self.variables[i])
                self.variables.add(new_var)
                self.rules[new_var] = OrderedSet()
                new_ord_i = OrderedSet()
                for production in self.rules[self.variables[i]]:
                    if production[0] == self.variables[i]:
                        self.rules[new_var].add(production[1:]+(new_var, ))
                    else:
                        new_ord_i.add(production+(new_var, ))
                if len(new_ord_i) == 0:
                    new_ord_i.add((new_var,))
                self.rules[self.variables[i]] = new_ord_i
                self.rules[new_var].add(('&',))

>>>>>>> b885c4f7
<|MERGE_RESOLUTION|>--- conflicted
+++ resolved
@@ -146,46 +146,42 @@
             string = string[:-1] + "\n"
         return string
 
-<<<<<<< HEAD
     def save_to_file(self, filename: str):
         filepath = os.path.join(CFGS_DIR, filename)
         with open(filepath, 'w') as f:
             f.write(str(self))
-=======
 
-    def remove_left_recursion(self):
+    # def remove_left_recursion(self):
 
-        for i in range(len(self.variables)):
-            direct = False
-            for j in range(i):
-                to_remove = set()
-                for production in self.rules[self.variables[i]]:
-                    print("i:{}   j:{}   prod:{}".format(self.variables[i],self.variables[j],production))
-                    if self.variables[j] == production[0]:
-                        alpha = production[1:]
-                        to_remove.add(production)
-                        for beta in self.rules[self.variables[j]]:
-                            self.rules[self.variables[i]].add(beta + alpha)
-                            if self.variables[i] == beta[0]:
-                                direct = True
-                        print("alpha:{}".format(alpha))
+    #     for i in range(len(self.variables)):
+    #         direct = False
+    #         for j in range(i):
+    #             to_remove = set()
+    #             for production in self.rules[self.variables[i]]:
+    #                 print("i:{}   j:{}   prod:{}".format(self.variables[i],self.variables[j],production))
+    #                 if self.variables[j] == production[0]:
+    #                     alpha = production[1:]
+    #                     to_remove.add(production)
+    #                     for beta in self.rules[self.variables[j]]:
+    #                         self.rules[self.variables[i]].add(beta + alpha)
+    #                         if self.variables[i] == beta[0]:
+    #                             direct = True
+    #                     print("alpha:{}".format(alpha))
 
-                for rem in to_remove: #cuidar para nao remover todos!!!!!!!!!!1
-                    print("rem:: {}".format(rem))
-                    self.rules[self.variables[i]].discard(rem)
-            if direct:
-                new_var = "❬{}´❭".format(self.variables[i])
-                self.variables.add(new_var)
-                self.rules[new_var] = OrderedSet()
-                new_ord_i = OrderedSet()
-                for production in self.rules[self.variables[i]]:
-                    if production[0] == self.variables[i]:
-                        self.rules[new_var].add(production[1:]+(new_var, ))
-                    else:
-                        new_ord_i.add(production+(new_var, ))
-                if len(new_ord_i) == 0:
-                    new_ord_i.add((new_var,))
-                self.rules[self.variables[i]] = new_ord_i
-                self.rules[new_var].add(('&',))
-
->>>>>>> b885c4f7
+    #             for rem in to_remove: #cuidar para nao remover todos!!!!!!!!!!1
+    #                 print("rem:: {}".format(rem))
+    #                 self.rules[self.variables[i]].discard(rem)
+    #         if direct:
+    #             new_var = "❬{}´❭".format(self.variables[i])
+    #             self.variables.add(new_var)
+    #             self.rules[new_var] = OrderedSet()
+    #             new_ord_i = OrderedSet()
+    #             for production in self.rules[self.variables[i]]:
+    #                 if production[0] == self.variables[i]:
+    #                     self.rules[new_var].add(production[1:]+(new_var, ))
+    #                 else:
+    #                     new_ord_i.add(production+(new_var, ))
+    #             if len(new_ord_i) == 0:
+    #                 new_ord_i.add((new_var,))
+    #             self.rules[self.variables[i]] = new_ord_i
+    #             self.rules[new_var].add(('&',))